--- conflicted
+++ resolved
@@ -112,14 +112,7 @@
         private async Task<PartialResultSet> ComputeNextAsync(CancellationToken cancellationToken)
         {
             // The retry state is local to the method as we're not trying to handle callers retrying.
-<<<<<<< HEAD
             RetryState retryState = new RetryState(_client.Settings.Clock ?? SystemClock.Instance, _client.Settings.Scheduler ?? SystemScheduler.Instance, _retrySettings, _callSettings);
-=======
-            // Max 115 consecutive errors is roughly equal to the default timeout of ExecuteStreamingSql (1 hour)
-            // based on the default backoff settings (InitialBackoff: 1 second, MaxBackoff: 32 seconds).
-            RetryState retryState = new RetryState(_client.Settings.Scheduler ?? SystemScheduler.Instance, _retrySettings, maxConsecutiveErrors: 115);
->>>>>>> 1b5aa430
-
             while (true)
             {
                 // If we've successfully read to the end of the stream and emptied the buffer, we've read all the responses.
@@ -189,7 +182,7 @@
                 catch (RpcException e) when (_safeToRetry && retryState.CanRetry(e))
                 {
                     _client.Settings.Logger.Warn($"Exception when reading from result stream. Retrying.", e);
-                    await retryState.RecordErrorAndWaitAsync(e, cancellationToken).ConfigureAwait(false);
+                    await retryState.WaitAsync(e, cancellationToken).ConfigureAwait(false);
 
                     // Clear anything we've received since the previous response that contained a resume token
                     _buffer.Clear();
@@ -251,7 +244,7 @@
             /// Updates the state on the basis of the given exception, delaying for as long as is necessary
             /// between retries.
             /// </summary>
-            internal async Task RecordErrorAndWaitAsync(RpcException exception, CancellationToken cancellationToken)
+            internal async Task WaitAsync(RpcException exception, CancellationToken cancellationToken)
             {
                 TimeSpan? delayFromException = GetRetryDelay(exception);
                 TimeSpan delay = _retrySettings.BackoffJitter.GetDelay(delayFromException ?? _retrySettingsBackoffs.Current);
