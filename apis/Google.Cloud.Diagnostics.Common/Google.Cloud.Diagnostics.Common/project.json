--- conflicted
+++ resolved
@@ -24,11 +24,6 @@
 
   "frameworks": {
     "net45": {},
-<<<<<<< HEAD
-    "netcoreapp1.5": {},
-    "netcoreapp1.6": {}
-=======
-    "netstandard1.5": {}
->>>>>>> 2737c51e
+    "netcoreapp1.5": {}
   }
 }