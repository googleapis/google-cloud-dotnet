﻿// Copyright 2016 Google Inc. All Rights Reserved.
// 
// Licensed under the Apache License, Version 2.0 (the "License");
// you may not use this file except in compliance with the License.
// You may obtain a copy of the License at
// 
//     http://www.apache.org/licenses/LICENSE-2.0
// 
// Unless required by applicable law or agreed to in writing, software
// distributed under the License is distributed on an "AS IS" BASIS,
// WITHOUT WARRANTIES OR CONDITIONS OF ANY KIND, either express or implied.
// See the License for the specific language governing permissions and
// limitations under the License.

using System.Collections.Generic;
using System.Threading;
using System.Threading.Tasks;

namespace Google.Cloud.Diagnostics.Common
{
    /// <summary>
    /// A consumer.
    /// </summary>
    internal interface IConsumer<T>
    {
        /// <summary>
        /// Accepts an enumerable of items.
        /// </summary>
        /// <param name="items">The items to receive. Cannot be null.</param>
        void Receive(IEnumerable<T> items);

        /// <summary>
        /// Accepts an enumerable of items asynchronously.
        /// </summary>
<<<<<<< HEAD
=======
        /// <param name="items">The items to receive. Cannot be null.</param>
        /// <param name="cancellationToken">The token to monitor for cancellation requests.</param>
        /// <returns>A task representing the asynchronous operation.</returns>
>>>>>>> 5e183e07
        Task ReceiveAsync(IEnumerable<T> items, CancellationToken cancellationToken = default(CancellationToken));
    }
}<|MERGE_RESOLUTION|>--- conflicted
+++ resolved
@@ -32,12 +32,9 @@
         /// <summary>
         /// Accepts an enumerable of items asynchronously.
         /// </summary>
-<<<<<<< HEAD
-=======
         /// <param name="items">The items to receive. Cannot be null.</param>
         /// <param name="cancellationToken">The token to monitor for cancellation requests.</param>
         /// <returns>A task representing the asynchronous operation.</returns>
->>>>>>> 5e183e07
         Task ReceiveAsync(IEnumerable<T> items, CancellationToken cancellationToken = default(CancellationToken));
     }
 }