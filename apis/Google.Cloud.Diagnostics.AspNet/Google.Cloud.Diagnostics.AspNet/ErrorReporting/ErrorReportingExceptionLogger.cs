﻿// Copyright 2017 Google Inc. All Rights Reserved.
// 
// Licensed under the Apache License, Version 2.0 (the "License");
// you may not use this file except in compliance with the License.
// You may obtain a copy of the License at
// 
//     http://www.apache.org/licenses/LICENSE-2.0
// 
// Unless required by applicable law or agreed to in writing, software
// distributed under the License is distributed on an "AS IS" BASIS,
// WITHOUT WARRANTIES OR CONDITIONS OF ANY KIND, either express or implied.
// See the License for the specific language governing permissions and
// limitations under the License.

using Google.Api.Gax;
using Google.Apis.Auth.OAuth2;
using Google.Cloud.Diagnostics.Common;
using Google.Cloud.ErrorReporting.V1Beta1;
using Google.Protobuf.WellKnownTypes;
using System;
using System.Net.Http;
using System.Threading;
using System.Threading.Tasks;
using System.Web.Http.ExceptionHandling;

namespace Google.Cloud.Diagnostics.AspNet
{
    /// <summary>
    ///  Google Cloud Error Reporting <see cref="ExceptionLogger"/>.
    /// </summary>
    /// 
    /// <example>
    /// <code>
    /// public static void Register(HttpConfiguration config)
    /// {
    ///   // Add a catch all for the uncaught exceptions.
    ///   string projectId = "[Google Cloud Platform project ID]";
    ///   string serviceName = "[Name of service]";
    ///   string version = "[Version of service]";
    ///   // Add a catch all for the uncaught exceptions.
    ///   config.Services.Add(typeof(IExceptionLogger),
    ///       ErrorReportingExceptionLogger.Create(projectId, serviceName, version));
    /// }
    /// </code>
    /// </example>
    /// 
    /// <remarks>
    /// Reports unhandled exceptions to Google Cloud Error Reporting.
    /// Docs: https://cloud.google.com/error-reporting/docs/
    /// </remarks>
    public sealed class ErrorReportingExceptionLogger : ExceptionLogger
    {
        // The service context in which this error has occurred.
        // See: https://cloud.google.com/error-reporting/reference/rest/v1beta1/projects.events#ServiceContext
        private readonly ServiceContext _serviceContext;

        private readonly IConsumer<ReportedErrorEvent> _consumer;

        /// <summary>
        /// Creates an instance of <see cref="ErrorReportingExceptionLogger"/> using credentials as
        /// defined by <see cref="GoogleCredential.GetApplicationDefaultAsync"/>.
        /// </summary>
        /// <param name="projectId">The Google Cloud Platform project ID. Cannot be null.</param>
        /// <param name="serviceName">An identifier of the service, such as the name of the executable or job. Cannot be null.</param>
        /// <param name="version">Represents the source code version that the developer provided. Cannot be null.</param> 
        ///  <param name="options">Optional, error reporting options.</param>
        public static ErrorReportingExceptionLogger Create(string projectId, string serviceName, string version,
            ErrorReportingOptions options = null)
        {
            GaxPreconditions.CheckNotNullOrEmpty(projectId, nameof(projectId));
            GaxPreconditions.CheckNotNullOrEmpty(serviceName, nameof(serviceName));
            GaxPreconditions.CheckNotNullOrEmpty(version, nameof(version));

            options = options ?? ErrorReportingOptions.Create(projectId);
<<<<<<< HEAD
            var consumer = ReportedErrorEventConsumerFactory.Create(projectId, options);
=======
            var consumer = options.CreateConsumer(projectId);
>>>>>>> 62a2608f
            return new ErrorReportingExceptionLogger(consumer, serviceName, version);
        }

        internal ErrorReportingExceptionLogger(
<<<<<<< HEAD
            IConsumer<ReportedErrorEvent> consumer, string serviceName, string version) : base()
=======
            IConsumer<ReportedErrorEvent> consumer, string serviceName, string version)
>>>>>>> 62a2608f
        {
            _consumer = GaxPreconditions.CheckNotNull(consumer, nameof(consumer));
            _serviceContext = new ServiceContext
            {
                Service = GaxPreconditions.CheckNotNull(serviceName, nameof(serviceName)),
                Version = GaxPreconditions.CheckNotNull(version, nameof(version)),
            };
        }

        /// <inheritdoc />
        public override Task LogAsync(ExceptionLoggerContext context, CancellationToken cancellationToken)
        {
            var errorEvent = CreateReportRequest(context);
<<<<<<< HEAD
            await _consumer.ReceiveAsync(new[] { errorEvent }, cancellationToken);
=======
            return _consumer.ReceiveAsync(new[] { errorEvent }, cancellationToken);
>>>>>>> 62a2608f
        }

        /// <inheritdoc />
        public override void Log(ExceptionLoggerContext context)
        {
            var errorEvent = CreateReportRequest(context);
            _consumer.Receive(new[] { errorEvent });
        }

        /// <inheritdoc />
        public override bool ShouldLog(ExceptionLoggerContext context)
        {
            return context?.Exception != null;
        }

        /// <summary>
        /// Gets information about the HTTP request and response when the exception occured 
        /// and populates a <see cref="HttpRequestContext"/> object.
        /// </summary>
        private HttpRequestContext CreateHttpRequestContext(ExceptionLoggerContext exceptionLoggerContext)
        {
            ExceptionContext exceptionContext = exceptionLoggerContext.ExceptionContext;
            HttpRequestMessage requestMessage = exceptionContext?.Request;
            HttpResponseMessage responseMessage = exceptionContext?.Response;

            return new HttpRequestContext()
            {
                Method = requestMessage?.Method?.ToString() ?? "",
                Url = requestMessage?.RequestUri?.ToString() ?? "",
                UserAgent = requestMessage?.Headers?.UserAgent?.ToString() ?? "",
                ResponseStatusCode = (int) (responseMessage?.StatusCode ?? 0),
            };
        }

        /// <summary>
        /// Gets infromation about the exception that occured and populates
        /// a <see cref="ReportedErrorEvent"/> object.
        /// </summary>
        private ReportedErrorEvent CreateReportRequest(ExceptionLoggerContext context)
        {
            ErrorContext errorContext = new ErrorContext()
            {
                HttpRequest = CreateHttpRequestContext(context),
                ReportLocation = ErrorReportingUtils.CreateSourceLocation(context.Exception)
            };

            return new ReportedErrorEvent()
            {
                Message = context.Exception.ToString() ?? "",
                Context = errorContext,
                ServiceContext = _serviceContext,
                EventTime = Timestamp.FromDateTime(DateTime.UtcNow),
            };
        }
    }
}<|MERGE_RESOLUTION|>--- conflicted
+++ resolved
@@ -72,20 +72,12 @@
             GaxPreconditions.CheckNotNullOrEmpty(version, nameof(version));
 
             options = options ?? ErrorReportingOptions.Create(projectId);
-<<<<<<< HEAD
-            var consumer = ReportedErrorEventConsumerFactory.Create(projectId, options);
-=======
             var consumer = options.CreateConsumer(projectId);
->>>>>>> 62a2608f
             return new ErrorReportingExceptionLogger(consumer, serviceName, version);
         }
 
         internal ErrorReportingExceptionLogger(
-<<<<<<< HEAD
-            IConsumer<ReportedErrorEvent> consumer, string serviceName, string version) : base()
-=======
             IConsumer<ReportedErrorEvent> consumer, string serviceName, string version)
->>>>>>> 62a2608f
         {
             _consumer = GaxPreconditions.CheckNotNull(consumer, nameof(consumer));
             _serviceContext = new ServiceContext
@@ -99,11 +91,7 @@
         public override Task LogAsync(ExceptionLoggerContext context, CancellationToken cancellationToken)
         {
             var errorEvent = CreateReportRequest(context);
-<<<<<<< HEAD
-            await _consumer.ReceiveAsync(new[] { errorEvent }, cancellationToken);
-=======
             return _consumer.ReceiveAsync(new[] { errorEvent }, cancellationToken);
->>>>>>> 62a2608f
         }
 
         /// <inheritdoc />
