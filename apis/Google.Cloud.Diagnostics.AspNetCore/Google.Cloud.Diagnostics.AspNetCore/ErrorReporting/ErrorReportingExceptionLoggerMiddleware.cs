--- conflicted
+++ resolved
@@ -35,11 +35,7 @@
         /// </summary>
         /// <param name="next">The next request delegate. Cannot be null.</param>
         /// <param name="logger">A logger that will report exceptions. Cannot be null.</param>
-<<<<<<< HEAD
-        internal ErrorReportingExceptionLoggerMiddleware(RequestDelegate next, IExceptionLogger logger)
-=======
         public ErrorReportingExceptionLoggerMiddleware(RequestDelegate next, IExceptionLogger logger)
->>>>>>> 62a2608f
         {
             _next = GaxPreconditions.CheckNotNull(next, nameof(next));
             _logger = GaxPreconditions.CheckNotNull(logger, nameof(logger));
