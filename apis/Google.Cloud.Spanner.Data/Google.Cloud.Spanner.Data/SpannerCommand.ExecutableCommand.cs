// Copyright 2018 Google LLC
//
// Licensed under the Apache License, Version 2.0 (the "License");
// you may not use this file except in compliance with the License.
// You may obtain a copy of the License at
//
//     https://www.apache.org/licenses/LICENSE-2.0
//
// Unless required by applicable law or agreed to in writing, software
// distributed under the License is distributed on an "AS IS" BASIS,
// WITHOUT WARRANTIES OR CONDITIONS OF ANY KIND, either express or implied.
// See the License for the specific language governing permissions and
// limitations under the License.

using Google.Api.Gax;
using Google.Api.Gax.Grpc;
using Google.Cloud.Spanner.Admin.Database.V1;
using Google.Cloud.Spanner.Common.V1;
using Google.Cloud.Spanner.V1;
using Google.LongRunning;
using Google.Protobuf;
using Google.Protobuf.WellKnownTypes;
using Grpc.Core;
using System;
using System.Collections.Generic;
using System.Data;
using System.Data.Common;
using System.Linq;
using System.Threading;
using System.Threading.Tasks;

namespace Google.Cloud.Spanner.Data
{
    public sealed partial class SpannerCommand
    {
        /// <summary>
        /// Class that effectively contains a copy of the parameters of a SpannerCommand, but in a shallow-immutable way.
        /// This means we can validate various things and not worry about them changing. The parameter collection may be modified
        /// externally, along with the SpannerConnection, but other objects should be fine.
        ///
        /// This class is an implementation detail, used to keep "code required to execute Spanner commands" separate from the ADO
        /// API surface with its mutable properties and many overloads.
        /// </summary>
        private class ExecutableCommand
        {
            private const string SpannerOptimizerVersionVariable = "SPANNER_OPTIMIZER_VERSION";
            private const string SpannerOptimizerStatisticsPackageVariable = "SPANNER_OPTIMIZER_STATISTICS_PACKAGE";

            internal SpannerConnection Connection { get; }
            internal SpannerCommandTextBuilder CommandTextBuilder { get; }
            internal int CommandTimeout { get; }
            internal SpannerTransaction Transaction { get; }
            internal SpannerTransactionCreationOptions EphemeralTransactionCreationOptions { get; }
            internal SpannerTransactionOptions EphemeralTransactionOptions { get; }
            internal CommandPartition Partition { get; }
            internal SpannerParameterCollection Parameters { get; }
            internal KeySet KeySet { get; }
            internal QueryOptions QueryOptions { get; }
            internal Priority Priority { get; }
            internal string Tag { get; }
            internal DirectedReadOptions DirectedReadOptions { get; }
            internal SpannerConversionOptions ConversionOptions => SpannerConversionOptions.ForConnection(Connection);

            public ExecutableCommand(SpannerCommand command)
            {
                GaxPreconditions.CheckState(!(command.KeySet != null && command.Parameters.Count > 0), "Command may not contain both a KeySet and Parameters");
                Connection = command.SpannerConnection;
                CommandTextBuilder = command.SpannerCommandTextBuilder;
                CommandTimeout = command.CommandTimeout;
                Partition = command.Partition;
                Parameters = command.Parameters;
                KeySet = command.KeySet;
                Transaction = command._transaction;
                QueryOptions = command.QueryOptions;
                Priority = command.Priority;
                Tag = command.Tag;
                DirectedReadOptions = command.DirectedReadOptions;
                EphemeralTransactionCreationOptions = command.EphemeralTransactionCreationOptions;
                EphemeralTransactionOptions = new SpannerTransactionOptions(command.EphemeralTransactionOptions);
                EphemeralTransactionOptions.CommitPriority ??= Priority;
            }

            // ExecuteScalar is simply implemented in terms of ExecuteReader.
            internal async Task<T> ExecuteScalarAsync<T>(CancellationToken cancellationToken)
            {
                // Duplication of later checks, but this means we can report the right method name.
                ValidateConnectionAndCommandTextBuilder();
                if (CommandTextBuilder.SpannerCommandType != SpannerCommandType.Select && CommandTextBuilder.SpannerCommandType != SpannerCommandType.Read)
                {
                    throw new InvalidOperationException("ExecuteScalar functionality is only available for queries and reads.");
                }

                using (var reader = await ExecuteReaderAsync(CommandBehavior.SingleRow, cancellationToken).ConfigureAwait(false))
                {
                    bool readValue = await reader.ReadAsync(cancellationToken).ConfigureAwait(false) && reader.FieldCount > 0;
                    return readValue ? reader.GetFieldValue<T>(0) : default;
                }
            }

            // Convenience method for upcasting the from SpannerDataReader to DbDataReader.
            internal async Task<DbDataReader> ExecuteDbDataReaderAsync(CommandBehavior behavior, CancellationToken cancellationToken) =>
                await ExecuteReaderAsync(behavior, cancellationToken).ConfigureAwait(false);

            internal async Task<SpannerDataReader> ExecuteReaderAsync(CommandBehavior behavior, CancellationToken cancellationToken)
            {
                ValidateConnectionAndCommandTextBuilder();

                if (CommandTextBuilder.SpannerCommandType == SpannerCommandType.Dml)
                {
                    return await ExecuteDmlReaderAsync(behavior, cancellationToken).ConfigureAwait(false);
                }

                ValidateCommandBehavior(behavior);

                if (CommandTextBuilder.SpannerCommandType != SpannerCommandType.Select && CommandTextBuilder.SpannerCommandType != SpannerCommandType.Read)
                {
                    throw new InvalidOperationException("ExecuteReader functionality is only available for queries, reads and DML commands.");
                }

                await Connection.EnsureIsOpenAsync(cancellationToken).ConfigureAwait(false);

                ISpannerTransaction effectiveTransaction = Transaction
                    ?? Connection.AmbientTransaction
                    ?? new EphemeralTransaction(Connection, EphemeralTransactionCreationOptions, EphemeralTransactionOptions);

                var resultSet = await ExecuteReadOrQueryRequestAsync(effectiveTransaction, cancellationToken).ConfigureAwait(false);

                var enableGetSchemaTable = Connection.Builder.EnableGetSchemaTable;
                // When the data reader is closed, we may need to dispose of the connection.
                IDisposable resourceToClose = (behavior & CommandBehavior.CloseConnection) == CommandBehavior.CloseConnection ? Connection : null;

                return new SpannerDataReader(Connection.Logger, resultSet, Transaction?.ReadTimestamp, resourceToClose, ConversionOptions, enableGetSchemaTable, CommandTimeout);
            }

            private Task<ReliableStreamReader> ExecuteReadOrQueryRequestAsync(ISpannerTransaction effectiveTransaction, CancellationToken cancellationToken)
            {
                var request = GetReadOrQueryRequest();

                if (request.IsQuery)
                {
                    Connection.Logger.SensitiveInfo(() => $"SpannerCommand.ExecuteReader.Query={request.ExecuteSqlRequest.Sql}");
                }

                return effectiveTransaction.ExecuteReadOrQueryAsync(request, cancellationToken);
            }

            internal async Task<IReadOnlyList<CommandPartition>> GetReaderPartitionsAsync(PartitionOptions options, CancellationToken cancellationToken)
            {
                ValidateConnectionAndCommandTextBuilder();

                GaxPreconditions.CheckState(Transaction?.Mode == TransactionMode.ReadOnly && Transaction?.IsDetached == true,
                    "GetReaderPartitions can only be executed within an explicitly created detached read-only transaction.");

                await Connection.EnsureIsOpenAsync(cancellationToken).ConfigureAwait(false);
                var readOrQueryRequest = GetReadOrQueryRequest();
                readOrQueryRequest.DataBoostEnabled = options.DataBoostEnabled;
                var tokens = await Transaction.GetPartitionTokensAsync(
                        readOrQueryRequest, options.PartitionSizeBytes, options.MaxPartitions, cancellationToken, CommandTimeout)
                    .ConfigureAwait(false);
                return tokens.Select(
                    x =>
                    {
                        var request = readOrQueryRequest.CloneRequest();
                        request.PartitionToken = x;
                        return new CommandPartition(request);
                    }).ToList();
            }

            internal Task<int> ExecuteNonQueryAsync(CancellationToken cancellationToken)
            {
                ValidateConnectionAndCommandTextBuilder();

                switch (CommandTextBuilder.SpannerCommandType)
                {
                    case SpannerCommandType.Ddl:
                        return ExecuteDdlAsync(pollUntilCompleted: true, cancellationToken).ContinueWith(_ => 1, TaskContinuationOptions.ExecuteSynchronously);
                    case SpannerCommandType.Delete:
                    case SpannerCommandType.Insert:
                    case SpannerCommandType.InsertOrUpdate:
                    case SpannerCommandType.Update:
                        return ExecuteMutationsAsync(cancellationToken);
                    case SpannerCommandType.Dml:
                        return ExecuteDmlAsync(cancellationToken);
                    default:
                        throw new InvalidOperationException("ExecuteNonQuery functionality is only available for DML and DDL commands");
                }
            }

            internal async Task<long> ExecutePartitionedUpdateAsync(CancellationToken cancellationToken)
            {
                ValidateConnectionAndCommandTextBuilder();
                GaxPreconditions.CheckState(CommandTextBuilder.SpannerCommandType == SpannerCommandType.Dml, "Only general DML commands can be executed in as partitioned updates");

                await Connection.EnsureIsOpenAsync(cancellationToken).ConfigureAwait(false);

                // Opening the connection may enlist it in a scoped transaction, so we need to check for ambient transactions after opening the connection.
                GaxPreconditions.CheckState(Transaction is null && Connection.AmbientTransaction is null, "Partitioned updates cannot be executed within another transaction");

                ExecuteSqlRequest request = GetExecuteSqlRequest();

                var transaction = new EphemeralTransaction(Connection, EphemeralTransactionCreationOptions, EphemeralTransactionOptions);
                // Note: no commit here. PDML transactions are implicitly committed as they go along.
                return await transaction.ExecutePartitionedDmlAsync(request, cancellationToken, CommandTimeout).ConfigureAwait(false);
            }

            private void ValidateConnectionAndCommandTextBuilder()
            {
                GaxPreconditions.CheckState(Connection != null, "SpannerCommand can only be executed when a connection is assigned.");
                GaxPreconditions.CheckState(CommandTextBuilder != null, "SpannerCommand can only be executed when command text is assigned.");
            }

            private async Task<int> ExecuteDmlAsync(CancellationToken cancellationToken)
            {
                await Connection.EnsureIsOpenAsync(cancellationToken).ConfigureAwait(false);
                var transaction = Transaction ?? Connection.AmbientTransaction ?? new EphemeralTransaction(Connection, EphemeralTransactionCreationOptions, EphemeralTransactionOptions);
                ExecuteSqlRequest request = GetExecuteSqlRequest();
                long count = await transaction.ExecuteDmlAsync(request, cancellationToken, CommandTimeout).ConfigureAwait(false);
                // This cannot currently exceed int.MaxValue due to Spanner commit limitations anyway.
                return checked((int) count);
            }

            private async Task<SpannerDataReader> ExecuteDmlReaderAsync(CommandBehavior behavior, CancellationToken cancellationToken)
            {
                ValidateCommandBehavior(behavior);

                await Connection.EnsureIsOpenAsync(cancellationToken).ConfigureAwait(false);
                var transaction = Transaction ?? Connection.AmbientTransaction ?? new EphemeralTransaction(Connection, EphemeralTransactionCreationOptions, EphemeralTransactionOptions);
                ExecuteSqlRequest request = GetExecuteSqlRequest();
                var resultSet = await transaction.ExecuteDmlReaderAsync(request, cancellationToken, CommandTimeout).ConfigureAwait(false);

                var enableGetSchemaTable = Connection.Builder.EnableGetSchemaTable;
                // When the data reader is closed, we may need to dispose of the connection.
                IDisposable resourceToClose = (behavior & CommandBehavior.CloseConnection) == CommandBehavior.CloseConnection ? Connection : null;

                return new SpannerDataReader(Connection.Logger, resultSet, Transaction?.ReadTimestamp, resourceToClose, ConversionOptions, enableGetSchemaTable, CommandTimeout);
            }

            internal async Task<Operation> ExecuteDdlAsync(bool pollUntilCompleted, CancellationToken cancellationToken)
            {
                string commandText = CommandTextBuilder.CommandText;
                var builder = Connection.Builder;
<<<<<<< HEAD
                var channelOptions = new SpannerClientCreationOptions(builder);
                var credentials = await channelOptions.GetCredentialsAsync().ConfigureAwait(false);
                Operation operation = null;
=======
                var connectionOptions = new SpannerClientCreationOptions(builder);
>>>>>>> 0c9268a1

                // Create the builder separately from actually building, so we can note the channel that it created.
                // (This is fairly unpleasant, but we'll try to improve this in the next version of GAX.)
                var databaseAdminClientBuilder = connectionOptions.CreateDatabaseAdminClientBuilder();
                var databaseAdminClient = await databaseAdminClientBuilder.BuildAsync(cancellationToken).ConfigureAwait(false);
                var channel = databaseAdminClientBuilder.LastCreatedChannel;
                try
                {
                    if (CommandTextBuilder.IsCreateDatabaseCommand)
                    {
                        var parent = new InstanceName(Connection.Project, Connection.SpannerInstance);
                        var request = new CreateDatabaseRequest
                        {
                            ParentAsInstanceName = parent,
                            CreateStatement = CommandTextBuilder.CommandText,
                            ExtraStatements = { CommandTextBuilder.ExtraStatements ?? new string[0] },
                            ProtoDescriptors = CommandTextBuilder.ProtobufDescriptors?.ToByteString() ?? ByteString.Empty,
                        };
                        var response = await databaseAdminClient.CreateDatabaseAsync(request).ConfigureAwait(false);
                        operation = response.RpcMessage;
                        if (pollUntilCompleted)
                        {
                            response = await response.PollUntilCompletedAsync().ConfigureAwait(false);
                        }
                        if (response.IsFaulted)
                        {
                            throw SpannerException.FromOperationFailedException(response.Exception);
                        }
                    }
                    else if (CommandTextBuilder.IsDropDatabaseCommand)
                    {
                        if (CommandTextBuilder.ExtraStatements?.Count > 0)
                        {
                            throw new InvalidOperationException(
                                "Drop database commands do not support additional ddl statements");
                        }
                        if (CommandTextBuilder.ProtobufDescriptors is not null)
                        {
                            throw new InvalidOperationException(
                                "Drop database commands do not support protobuf descriptors");
                        }
                        var dbName = new DatabaseName(Connection.Project, Connection.SpannerInstance, CommandTextBuilder.DatabaseToDrop);
                        await databaseAdminClient.DropDatabaseAsync(dbName, cancellationToken).ConfigureAwait(false);
                    }
                    else
                    {
                        if (builder.DatabaseName == null)
                        {
                            throw new InvalidOperationException(
                                "DDL commands other than CREATE/DROP DATABASE require a database in the data source");
                        }

                        var request = new UpdateDatabaseDdlRequest
                        {
                            DatabaseAsDatabaseName = builder.DatabaseName,
                            Statements = { commandText, CommandTextBuilder.ExtraStatements ?? Enumerable.Empty<string>() },
                            ProtoDescriptors = CommandTextBuilder.ProtobufDescriptors?.ToByteString() ?? ByteString.Empty,
                        };

                        var response = await databaseAdminClient.UpdateDatabaseDdlAsync(request).ConfigureAwait(false);
                        operation = response.RpcMessage;
                        if (pollUntilCompleted)
                        {
                            response = await response.PollUntilCompletedAsync().ConfigureAwait(false);
                        }
                        if (response.IsFaulted)
                        {
                            throw SpannerException.FromOperationFailedException(response.Exception);
                        }
                    }
                }
                catch (RpcException gRpcException)
                {
                    //we translate rpc errors into a spanner exception
                    throw new SpannerException(gRpcException);
                }
                finally
                {
                    channel?.Shutdown();
                }

                return operation;
            }

            private async Task<int> ExecuteMutationsAsync(CancellationToken cancellationToken)
            {
                await Connection.EnsureIsOpenAsync(cancellationToken).ConfigureAwait(false);
                var mutations = GetMutations();
                var transaction = Transaction ?? Connection.AmbientTransaction ?? new EphemeralTransaction(Connection, EphemeralTransactionCreationOptions, EphemeralTransactionOptions);
                // Make the request. This will commit immediately or not depending on whether a transaction was explicitly created.
                await transaction.ExecuteMutationsAsync(mutations, cancellationToken, CommandTimeout).ConfigureAwait(false);
                // Return the number of records affected.
                return mutations.Count;
            }

            private List<Mutation> GetMutations()
            {
                // Avoid calling method multiple times in the loop.
                var conversionOptions = ConversionOptions;
                // Whatever we do with the parameters, we'll need them in a ListValue.
                // This list may be empty in case no parameters have been specified.
                var listValue = new ListValue
                {
                    Values = { Parameters.Select(x => x.GetConfiguredSpannerDbType(conversionOptions).ToProtobufValue(x.GetValidatedValue())) }
                };

                if (CommandTextBuilder.SpannerCommandType != SpannerCommandType.Delete)
                {
                    var w = new Mutation.Types.Write
                    {
                        Table = CommandTextBuilder.TargetTable,
                    };
                    // Only initialize the command's columns and values if there are parameters,
                    // otherwise listValue is an empty list that we add to the list of values,
                    // which fails even if the list of columns is empty.
                    if (Parameters.Count > 0)
                    {
                        w.Columns.Add(Parameters.Select(x => x.SourceColumn ?? x.ParameterName));
                        w.Values.Add(listValue);
                    }
                    switch (CommandTextBuilder.SpannerCommandType)
                    {
                        case SpannerCommandType.Update:
                            return new List<Mutation> { new Mutation { Update = w } };
                        case SpannerCommandType.Insert:
                            return new List<Mutation> { new Mutation { Insert = w } };
                        case SpannerCommandType.InsertOrUpdate:
                            return new List<Mutation> { new Mutation { InsertOrUpdate = w } };
                        default:
                            throw new ArgumentOutOfRangeException();
                    }
                }
                else // Is delete
                {
                    // At most one of KeySet or Parameters must be set.
                    // To delete a single row, Parameters can be set to contain a parameter for each column in the key.
                    // Key set is a key set specification that allows deleting a set of rows with a single delete mutation.
                    // An empty key set is allowed, the delete operation succeeds but it has no effect, no keys are specified
                    // so no rows are deleted.
                    // If none is set, the command is noop, but it won't fail.
                    GaxPreconditions.CheckState(KeySet is null || Parameters.Count == 0,
                        $"At most one of {nameof(KeySet)} or {nameof(Parameters)} most be set.");

                    var d = new Mutation.Types.Delete
                    {
                        Table = CommandTextBuilder.TargetTable,
                        KeySet = KeySet?.ToProtobuf(conversionOptions)
                            // Only initialize the Keys in the KeySet if there are parameters,
                            // otherwise listValue is an empty list that we add as the key to a row
                            // which fails with invalid argument.
                            ?? (Parameters.Count == 0
                                ? new V1.KeySet()
                                : new V1.KeySet { Keys = { listValue } })
                    };
                    return new List<Mutation> { new Mutation { Delete = d } };
                }
            }

            // Based on the QueryOptions set at various levels (connection, environment and command),
            // constructs the QueryOptions proto to set in the ExecuteSqlRequest.
            // Options set at the SpannerCommand-level has the highest precedence.
            // Options set at the environment variable level has the next highest precedence.
            // Options set at the connection level has the lowest precedence.
            private V1.ExecuteSqlRequest.Types.QueryOptions GetEffectiveQueryOptions()
            {
                var queryOptionsProto = new V1.ExecuteSqlRequest.Types.QueryOptions();

                // Query options set through the connection have the lowest precedence.
                if (Connection.QueryOptions != null)
                {
                    queryOptionsProto.MergeFrom(Connection.QueryOptions.ToProto());
                }

                // Query options set through an environment variable have the next highest precedence.
                var envQueryOptionsProto = new V1.ExecuteSqlRequest.Types.QueryOptions
                {
                    OptimizerVersion = Environment.GetEnvironmentVariable(SpannerOptimizerVersionVariable)?.Trim() ?? "",
                    OptimizerStatisticsPackage = Environment.GetEnvironmentVariable(SpannerOptimizerStatisticsPackageVariable)?.Trim() ?? ""
                };
                queryOptionsProto.MergeFrom(envQueryOptionsProto);

                // Query options set at the command level have the highest precedence.
                if (QueryOptions != null)
                {
                    queryOptionsProto.MergeFrom(QueryOptions.ToProto());
                }

                return queryOptionsProto;
            }

            private RequestOptions BuildRequestOptions() =>
                new RequestOptions
                {
                    Priority = PriorityConverter.ToProto(Priority),
                    RequestTag = Tag ?? "",
                };

            private ExecuteSqlRequest GetExecuteSqlRequest()
            {
                var request = new ExecuteSqlRequest
                {
                    Sql = CommandTextBuilder.ToString(),
                    QueryOptions = GetEffectiveQueryOptions(),
                    RequestOptions = BuildRequestOptions()
                };

                Parameters.FillSpannerCommandParams(out var parameters, request.ParamTypes, ConversionOptions);
                request.Params = parameters;

                return request;
            }

            private ReadRequest GetReadRequest()
            {
                GaxPreconditions.CheckState(CommandTextBuilder.ReadOptions != null, "Cannot create a ReadRequest without ReadOptions");
                var readRequest = new ReadRequest
                {
                    Table = CommandTextBuilder.TargetTable,
                    Index = CommandTextBuilder.ReadOptions.IndexName ?? "",
                    Limit = CommandTextBuilder.ReadOptions.Limit ?? 0L,
                    KeySet = KeySet.ToProtobuf(ConversionOptions),
                    Columns = { CommandTextBuilder.ReadOptions.Columns },
                    RequestOptions = BuildRequestOptions()
                };

                if (CommandTextBuilder.ReadOptions.LockHint is not null)
                {
                    readRequest.LockHint = LockHintConverter.ToProto((LockHint) CommandTextBuilder.ReadOptions.LockHint);
                }

                if (CommandTextBuilder.ReadOptions.OrderBy is not null)
                {
                    readRequest.OrderBy = OrderByConverter.ToProto((OrderBy) CommandTextBuilder.ReadOptions.OrderBy);
                }

                return readRequest;
            }

            private ReadOrQueryRequest GetReadOrQueryRequest()
            {
                ReadOrQueryRequest request = Partition switch
                {
                    // If this is not a partition, then it's a query or read. We build the right request.
                    null => CommandTextBuilder.SpannerCommandType switch
                    {
                        SpannerCommandType.Select => ReadOrQueryRequest.FromQueryRequest(GetExecuteSqlRequest()),
                        SpannerCommandType.Read => ReadOrQueryRequest.FromReadRequest(GetReadRequest()),
                        _ => throw new InvalidOperationException($"Implementation error: Invalid command type ${CommandTextBuilder.SpannerCommandType} for read or query. This should not happen.")
                    },
                    // If this is a partition, we already have a request, but we need to clone it if we are applying
                    // directed read options later on.
                    _ => DirectedReadOptions switch
                    {
                        null => Partition.Request,
                        _ => Partition.Request.CloneRequest()
                    }
                };

                // We don't validate that DirectedReadOptions is null when this is a non-read-only transaction.
                // The service should fail if there are options set.
                // This was agreed as part of the client library desing.
                if (DirectedReadOptions is not null)
                {
                    request.DirectedReadOptions = DirectedReadOptions;
                }

                return request;
            }

            private static void ValidateCommandBehavior(CommandBehavior behavior)
            {
                if ((behavior & CommandBehavior.KeyInfo) == CommandBehavior.KeyInfo)
                {
                    throw new NotSupportedException(
                        $"{nameof(CommandBehavior.KeyInfo)} is not supported by Cloud Spanner.");
                }
                if ((behavior & CommandBehavior.SchemaOnly) == CommandBehavior.SchemaOnly)
                {
                    throw new NotSupportedException(
                        $"{nameof(CommandBehavior.SchemaOnly)} is not supported by Cloud Spanner.");
                }
            }
        }
    }
}<|MERGE_RESOLUTION|>--- conflicted
+++ resolved
@@ -173,7 +173,7 @@
                 switch (CommandTextBuilder.SpannerCommandType)
                 {
                     case SpannerCommandType.Ddl:
-                        return ExecuteDdlAsync(pollUntilCompleted: true, cancellationToken).ContinueWith(_ => 1, TaskContinuationOptions.ExecuteSynchronously);
+                        return ExecuteDdlAsync(pollUntilCompleted: true, cancellationToken).ContinueWith(_ => 0, TaskContinuationOptions.ExecuteSynchronously);
                     case SpannerCommandType.Delete:
                     case SpannerCommandType.Insert:
                     case SpannerCommandType.InsertOrUpdate:
@@ -239,13 +239,8 @@
             {
                 string commandText = CommandTextBuilder.CommandText;
                 var builder = Connection.Builder;
-<<<<<<< HEAD
-                var channelOptions = new SpannerClientCreationOptions(builder);
-                var credentials = await channelOptions.GetCredentialsAsync().ConfigureAwait(false);
+                var connectionOptions = new SpannerClientCreationOptions(builder);
                 Operation operation = null;
-=======
-                var connectionOptions = new SpannerClientCreationOptions(builder);
->>>>>>> 0c9268a1
 
                 // Create the builder separately from actually building, so we can note the channel that it created.
                 // (This is fairly unpleasant, but we'll try to improve this in the next version of GAX.)
