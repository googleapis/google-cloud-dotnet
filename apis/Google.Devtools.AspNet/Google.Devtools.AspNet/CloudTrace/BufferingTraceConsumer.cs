--- conflicted
+++ resolved
@@ -23,13 +23,8 @@
     /// </summary>
     internal sealed class BufferingTraceConsumer : IFlushableTraceConsumer
     {
-<<<<<<< HEAD
-        // The default buffer size in bytes. 2^16 = 65536.
-        public const int DefaultBufferSize = 65536;
-=======
         /// <summary>The default buffer size in bytes. 2^16 = 65536.</summary>
         private const int DefaultBufferSize = 65536;
->>>>>>> 28c1f5e0
 
         /// <summary>A mutex to protect the buffer.</summary>
         private readonly object _mutex = new object();
@@ -46,11 +41,7 @@
         /// <summary>The current size of traces.</summary>
         private int _size;
 
-<<<<<<< HEAD
         private BufferingTraceConsumer(ITraceConsumer consumer, int bufferSize)
-=======
-        private BufferingTraceConsumer(ITraceConsumer consumer, int bufferSize = DefaultBufferSize)
->>>>>>> 28c1f5e0
         {
             GaxPreconditions.CheckArgument(
                 bufferSize > 0, nameof(bufferSize), "bufferSize must be greater than 0");
@@ -101,14 +92,10 @@
                 _traces = new Traces();
                 _size = 0;
             }
-<<<<<<< HEAD
 
             if (old.Traces_.Count != 0) { 
-                _consumer.Recieve(old);
+                _consumer.Receive(old);
             }
-=======
-            _consumer.Receive(old);
->>>>>>> 28c1f5e0
         }
     }
 }